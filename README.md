--- conflicted
+++ resolved
@@ -167,25 +167,6 @@
 - `page` (optional): Page number (default: 0)
 - `page_size` (optional): Messages per page (default: 20)
 
-<<<<<<< HEAD
-## Troubleshooting
-
-**Server disconnects immediately**
-- Check that the binary path in the config is correct and absolute
-- Ensure the binary is executable: `chmod +x bin/ai-sessions`
-- Verify the JSON config is valid (no trailing commas)
-
-**No sessions found**
-- Confirm sessions exist: `ls ~/.claude/projects/` or `ls ~/.gemini/tmp/`
-- By default, lists sessions from **all projects**
-- To filter by project, add `"project_path": "/path/to/project"`
-
-**Sessions are slow**
-- Use smaller `limit` values
-- Use `page_size` parameter for large sessions
-- Filter by specific `source` or `project_path`
-=======
->>>>>>> b5ee4f06
 
 ## License
 
